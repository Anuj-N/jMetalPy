--- conflicted
+++ resolved
@@ -22,11 +22,7 @@
     ],
     install_requires=[
         'tqdm',
-<<<<<<< HEAD
-        'numpy==1.15.4',
-=======
         'numpy==1.16.0',
->>>>>>> 082232b5
         'pandas==0.23.4',
         'scipy==1.1.0',
         'pyspark==2.4.0',
