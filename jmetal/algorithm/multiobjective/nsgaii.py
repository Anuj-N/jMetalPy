--- conflicted
+++ resolved
@@ -8,13 +8,8 @@
 from jmetal.core.algorithm import DynamicAlgorithm, Algorithm
 from jmetal.core.operator import Mutation, Crossover, Selection
 from jmetal.core.problem import Problem, DynamicProblem
-<<<<<<< HEAD
-from jmetal.operator import RankingAndCrowdingDistanceSelection
-from jmetal.util.comparator import DominanceComparator, Comparator
-=======
 from jmetal.operator import RankingAndCrowdingDistanceSelection, BinaryTournamentSelection
 from jmetal.util.comparator import DominanceComparator, Comparator, RankingAndCrowdingDistanceComparator
->>>>>>> 52e0b172
 from jmetal.util.solution_list import Evaluator, Generator
 from jmetal.util.termination_criterion import TerminationCriterion
 
@@ -38,21 +33,12 @@
                  offspring_population_size: int,
                  mutation: Mutation,
                  crossover: Crossover,
-<<<<<<< HEAD
-                 selection: Selection,
-                 termination_criterion: TerminationCriterion,
-                 population_generator: Generator = store.default_generator,
-                 population_evaluator: Evaluator = store.default_evaluator,
-                 dominance_comparator: Comparator = DominanceComparator()):
-        """  NSGA-II implementation as described in
-=======
                  termination_criterion: TerminationCriterion = store.default_termination_criteria,
                  population_generator: Generator = store.default_generator,
                  population_evaluator: Evaluator = store.default_evaluator,
                  dominance_comparator: Comparator = store.default_comparator):
         """
         NSGA-II implementation as described in
->>>>>>> 52e0b172
 
         * K. Deb, A. Pratap, S. Agarwal and T. Meyarivan, "A fast and elitist
           multiobjective genetic algorithm: NSGA-II," in IEEE Transactions on Evolutionary Computation,
@@ -62,11 +48,7 @@
         family. The implementation of NSGA-II provided in jMetalPy follows the evolutionary
         algorithm template described in the algorithm module (:py:mod:`jmetal.core.algorithm`).
 
-<<<<<<< HEAD
-        .. note:: A steady-state version of this algorithm can be run by setting the offspring size to 1 and the mating pool size to 2.
-=======
         .. note:: A steady-state version of this algorithm can be run by setting the offspring size to 1.
->>>>>>> 52e0b172
 
         :param problem: The problem to solve.
         :param population_size: Size of the population.
@@ -118,10 +100,6 @@
                  offspring_population_size: int,
                  mutation: Mutation,
                  crossover: Crossover,
-<<<<<<< HEAD
-                 selection: Selection,
-=======
->>>>>>> 52e0b172
                  termination_criterion: TerminationCriterion,
                  population_generator: Generator = store.default_generator,
                  population_evaluator: Evaluator = store.default_evaluator,
@@ -132,10 +110,6 @@
             offspring_population_size=offspring_population_size,
             mutation=mutation,
             crossover=crossover,
-<<<<<<< HEAD
-            selection=selection,
-=======
->>>>>>> 52e0b172
             population_evaluator=population_evaluator,
             population_generator=population_generator,
             termination_criterion=termination_criterion,
@@ -263,12 +237,7 @@
 
                     task_pool.add(new_task)
                 else:
-<<<<<<< HEAD
-                    print("Computing time: " + str(time.time() - self.start_computing_time))
-                    for future in task_pool.futures:
-=======
                     for future in list(task_pool.futures):
->>>>>>> 52e0b172
                         future.cancel()
                     break
 
