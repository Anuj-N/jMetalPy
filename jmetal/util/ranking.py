--- conflicted
+++ resolved
@@ -38,12 +38,7 @@
     """ Class implementing the non-dominated ranking of NSGA-II proposed by Deb et al., see [Deb2002]_ """
 
     def __init__(self, comparator: Comparator = DominanceComparator()):
-<<<<<<< HEAD
-        super(FastNonDominatedRanking, self).__init__()
-        self.comparator = comparator
-=======
         super(FastNonDominatedRanking, self).__init__(comparator)
->>>>>>> ab791b25
 
     def compute_ranking(self, solutions: List[S], k: int = None):
         """ Compute ranking of solutions.
@@ -102,13 +97,17 @@
                 if count >= k:
                     self.ranked_sublists = self.ranked_sublists[:i + 1]
                     break
-<<<<<<< HEAD
-
-        return self.ranked_sublists
-
-    @classmethod
-    def get_comparator(cls) -> Comparator:
-        return SolutionAttributeComparator('dominance_ranking')
+
+<< << << < HEAD
+
+return self.ranked_sublists
+
+
+@classmethod
+
+
+def get_comparator(cls) -> Comparator:
+    return SolutionAttributeComparator('dominance_ranking')
 
 
 class StrengthRanking(Ranking[List[S]]):
@@ -134,38 +133,6 @@
                 if self.comparator.compare(solutions[i], solutions[j]) < 0:
                     strength[i] += 1
 
-=======
-
-        return self.ranked_sublists
-
-    @classmethod
-    def get_comparator(cls) -> Comparator:
-        return SolutionAttributeComparator('dominance_ranking')
-
-
-class StrengthRanking(Ranking[List[S]]):
-    """ Class implementing a ranking scheme based on the strength ranking used in SPEA2. """
-
-    def __init__(self, comparator: Comparator = DominanceComparator()):
-        super(StrengthRanking, self).__init__(comparator)
-
-    def compute_ranking(self, solutions: List[S], k: int = None):
-        """
-        Compute ranking of solutions.
-
-        :param solutions: Solution list.
-        :param k: Number of individuals.
-        """
-        strength: [int] = [0 for _ in range(len(solutions))]
-        raw_fitness: [int] = [0 for _ in range(len(solutions))]
-
-        # strength(i) = | {j | j < - SolutionSet and i dominate j} |
-        for i in range(len(solutions)):
-            for j in range(len(solutions)):
-                if self.comparator.compare(solutions[i], solutions[j]) < 0:
-                    strength[i] += 1
-
->>>>>>> ab791b25
         # Calculate the raw fitness:
         # rawFitness(i) = |{sum strength(j) | j <- SolutionSet and j dominate i}|
         for i in range(len(solutions)):
@@ -194,8 +161,74 @@
             else:
                 counter += 1
 
-        return self.ranked_sublists
-
-    @classmethod
-    def get_comparator(cls) -> Comparator:
-        return SolutionAttributeComparator('strength_ranking')+== == == =
+
+return self.ranked_sublists
+
+
+@classmethod
+
+
+def get_comparator(cls) -> Comparator:
+    return SolutionAttributeComparator('dominance_ranking')
+
+
+class StrengthRanking(Ranking[List[S]]):
+    """ Class implementing a ranking scheme based on the strength ranking used in SPEA2. """
+
+    def __init__(self, comparator: Comparator = DominanceComparator()):
+        super(StrengthRanking, self).__init__(comparator)
+
+    def compute_ranking(self, solutions: List[S], k: int = None):
+        """
+        Compute ranking of solutions.
+
+        :param solutions: Solution list.
+        :param k: Number of individuals.
+        """
+        strength: [int] = [0 for _ in range(len(solutions))]
+        raw_fitness: [int] = [0 for _ in range(len(solutions))]
+
+        # strength(i) = | {j | j < - SolutionSet and i dominate j} |
+        for i in range(len(solutions)):
+            for j in range(len(solutions)):
+                if self.comparator.compare(solutions[i], solutions[j]) < 0:
+                    strength[i] += 1
+
+        # Calculate the raw fitness:
+        # rawFitness(i) = |{sum strength(j) | j <- SolutionSet and j dominate i}|
+        for i in range(len(solutions)):
+            for j in range(len(solutions)):
+                if self.comparator.compare(solutions[i], solutions[j]) == 1:
+                    raw_fitness[i] += strength[j]
+
+        max_fitness_value: int = 0
+        for i in range(len(solutions)):
+            solutions[i].attributes['strength_ranking'] = raw_fitness[i]
+            if raw_fitness[i] > max_fitness_value:
+                max_fitness_value = raw_fitness[i]
+
+        # Initialize the ranked sublists. In the worst case will be max_fitness_value + 1 different sublists
+        self.ranked_sublists = [[] for _ in range(max_fitness_value + 1)]
+
+        # Assign each solution to its corresponding front
+        for solution in solutions:
+            self.ranked_sublists[int(solution.attributes['strength_ranking'])].append(solution)
+
+        # Remove empty fronts
+        counter = 0
+        while counter < len(self.ranked_sublists):
+            if len(self.ranked_sublists[counter]) == 0:
+                del self.ranked_sublists[counter]
+            else:
+                counter += 1
+
+>> >> >> > master
+return self.ranked_sublists
+
+
+@classmethod
+
+
+def get_comparator(cls) -> Comparator:
+    return SolutionAttributeComparator('strength_ranking')