import logging
import os
from pathlib import Path
from typing import List, TypeVar

from tqdm import tqdm

from jmetal.core.observer import Observer
from jmetal.core.problem import DynamicProblem
from jmetal.core.quality_indicator import InvertedGenerationalDistance
from jmetal.lab.visualization import StreamingPlot, Plot
from jmetal.util.solution import print_function_values_to_file

S = TypeVar('S')

LOGGER = logging.getLogger('jmetal')

"""
.. module:: observer
   :platform: Unix, Windows
   :synopsis: Implementation of algorithm's observers.

.. moduleauthor:: Antonio J. Nebro <antonio@lcc.uma.es>
"""


class ProgressBarObserver(Observer):

    def __init__(self, max: int) -> None:
        """ Show a smart progress meter with the number of evaluations and computing time.

        :param max: Number of expected iterations.
        """
        self.progress_bar = None
        self.progress = 0
        self._max = max

    def update(self, *args, **kwargs):
        if not self.progress_bar:
            self.progress_bar = tqdm(total=self._max, ascii=True, desc='Progress')

        evaluations = kwargs['EVALUATIONS']

        self.progress_bar.update(evaluations - self.progress)
        self.progress = evaluations

        if self.progress >= self._max:
            self.progress_bar.close()


class BasicObserver(Observer):

    def __init__(self, frequency: float = 1.0) -> None:
        """ Show the number of evaluations, best fitness and computing time.

        :param frequency: Display frequency. """
        self.display_frequency = frequency

    def update(self, *args, **kwargs):
        computing_time = kwargs['COMPUTING_TIME']
        evaluations = kwargs['EVALUATIONS']
        solutions = kwargs['SOLUTIONS']

        if (evaluations % self.display_frequency) == 0 and solutions:
            if type(solutions) == list:
                fitness = solutions[0].objectives
            else:
                fitness = solutions.objectives

            LOGGER.info(
                'Evaluations: {} \n Best fitness: {} \n Computing time: {}'.format(
                    evaluations, fitness, computing_time
                )
            )


class PrintObjectivesObserver(Observer):

    def __init__(self, frequency: float = 1.0) -> None:
        """ Show the number of evaluations, best fitness and computing time.

        :param frequency: Display frequency. """
        self.display_frequency = frequency

    def update(self, *args, **kwargs):
        evaluations = kwargs['EVALUATIONS']
        solutions = kwargs['SOLUTIONS']

        if (evaluations % self.display_frequency) == 0 and solutions:
            if type(solutions) == list:
                fitness = solutions[0].objectives
            else:
                fitness = solutions.objectives

            LOGGER.info(
                'Evaluations: {}. fitness: {}'.format(
                    evaluations, fitness
                )
            )


class WriteFrontToFileObserver(Observer):

    def __init__(self, output_directory: str) -> None:
        """ Write function values of the front into files.

        :param output_directory: Output directory. Each front will be saved on a file `FUN.x`. """
        self.counter = 0
        self.directory = output_directory

        if Path(self.directory).is_dir():
            LOGGER.warning('Directory {} exists. Removing contents.'.format(self.directory))
            for file in os.listdir(self.directory):
                os.remove('{0}/{1}'.format(self.directory, file))
        else:
            LOGGER.warning('Directory {} does not exist. Creating it.'.format(self.directory))
            Path(self.directory).mkdir(parents=True)

    def update(self, *args, **kwargs):
        problem = kwargs['PROBLEM']
        solutions = kwargs['SOLUTIONS']

        if solutions:
            if isinstance(problem, DynamicProblem):
                termination_criterion_is_met = kwargs.get('TERMINATION_CRITERIA_IS_MET', None)

                if termination_criterion_is_met:
                    print_function_values_to_file(solutions, '{}/FUN.{}'.format(self.directory, self.counter))
                    self.counter += 1
            else:
                print_function_values_to_file(solutions, '{}/FUN.{}'.format(self.directory, self.counter))
                self.counter += 1


class PlotFrontToFileObserver(Observer):

    def __init__(self, output_directory: str, step: int = 100, **kwargs) -> None:
        """ Plot and save Pareto front approximations into files.

        :param output_directory: Output directory.
        """
        self.directory = output_directory
<<<<<<< HEAD
        self.plot_front = Plot(plot_title='Pareto front approximation', **kwargs)
=======
        self.plot_front = Plot(title='Pareto front approximation', **kwargs)
>>>>>>> 8b1f7aed
        self.last_front = []
        self.fronts = []
        self.counter = 0
        self.step = step

        if Path(self.directory).is_dir():
            LOGGER.warning('Directory {} exists. Removing contents.'.format(self.directory))
            for file in os.listdir(self.directory):
                os.remove('{0}/{1}'.format(self.directory, file))
        else:
            LOGGER.warning('Directory {} does not exist. Creating it.'.format(self.directory))
            Path(self.directory).mkdir(parents=True)

    def update(self, *args, **kwargs):
        problem = kwargs['PROBLEM']
        solutions = kwargs['SOLUTIONS']
        evaluations = kwargs['EVALUATIONS']

        if solutions:
            if (evaluations % self.step) == 0:
                if isinstance(problem, DynamicProblem):
                    termination_criterion_is_met = kwargs.get('TERMINATION_CRITERIA_IS_MET', None)

                    if termination_criterion_is_met:
                        if self.counter > 0:
                            igd = InvertedGenerationalDistance(self.last_front)
                            igd_value = igd.compute(solutions)
                        else:
                            igd_value = 1

                        if igd_value > 0.005:
                            self.fronts += solutions
                            self.plot_front.plot([self.fronts],
                                                 label=problem.get_name(),
                                                 filename=f'{self.directory}/front-{evaluations}')
                        self.counter += 1
                        self.last_front = solutions
                else:
                    self.plot_front.plot([solutions],
                                         label=f'{evaluations} evaluations',
                                         filename=f'{self.directory}/front-{evaluations}')
                    self.counter += 1


class VisualizerObserver(Observer):

    def __init__(self,
                 reference_front: List[S] = None,
                 reference_point: list = None,
                 display_frequency: float = 1.0) -> None:
        self.figure = None
        self.display_frequency = display_frequency

        self.reference_point = reference_point
        self.reference_front = reference_front

    def update(self, *args, **kwargs):
        evaluations = kwargs['EVALUATIONS']
        solutions = kwargs['SOLUTIONS']

        if solutions:
            if self.figure is None:
                self.figure = StreamingPlot(reference_point=self.reference_point,
                                            reference_front=self.reference_front)
                self.figure.plot(solutions)

            if (evaluations % self.display_frequency) == 0:
                # check if reference point has changed
                reference_point = kwargs.get('REFERENCE_POINT', None)

                if reference_point:
                    self.reference_point = reference_point
                    self.figure.update(solutions, reference_point)
                else:
                    self.figure.update(solutions)

                self.figure.ax.set_title('Eval: {}'.format(evaluations), fontsize=13)<|MERGE_RESOLUTION|>--- conflicted
+++ resolved
@@ -140,11 +140,7 @@
         :param output_directory: Output directory.
         """
         self.directory = output_directory
-<<<<<<< HEAD
-        self.plot_front = Plot(plot_title='Pareto front approximation', **kwargs)
-=======
         self.plot_front = Plot(title='Pareto front approximation', **kwargs)
->>>>>>> 8b1f7aed
         self.last_front = []
         self.fronts = []
         self.counter = 0
