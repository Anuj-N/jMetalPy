--- conflicted
+++ resolved
@@ -73,22 +73,6 @@
         x_values, y_values, z_values = self.__get_objectives(solution_list)
         self.__plot(x_values, y_values, z_values, solution_list)
 
-<<<<<<< HEAD
-    def retrieve_info(self, x_val: float, y_val: float, solution: Solution) -> None:
-        """ Retrieve more information about a solution object. """
-        logger.info("Output file: " + '{0}-{1}'.format(x_val, y_val))
-        with open('{0}-{1}'.format(x_val, y_val), 'w') as of:
-            for function_value in solution.objectives:
-                of.write(str(function_value) + " ")
-            of.write("\n \n")
-            for function_variable in solution.variables:
-                of.write(str(function_variable) + "\n")
-            of.write("\n")
-=======
-        if show:
-            plt.show()
->>>>>>> 2ced411c
-
     def update(self, solution_list: List[S], evaluations: int=0, computing_time: float=0) -> None:
         """ Update a plot(). Note that the plot must be initialized first. """
         if self.sc is None:
@@ -125,9 +109,16 @@
             raise Exception("{0} is not a valid format! Use one of these instead: {0}".format(fmt, SUPPORTED_FORMATS))
         self.fig.savefig(file_name + '.' + fmt, format=fmt, dpi=dpi)
 
-    def retrieve_info(self, solution: Solution) -> None:
+    def retrieve_info(self, x_val: float, y_val: float, solution: Solution) -> None:
         """ Retrieve more information about a solution object. """
-        pass
+        logger.info("Output file: " + '{0}-{1}'.format(x_val, y_val))
+        with open('{0}-{1}'.format(x_val, y_val), 'w') as of:
+            for function_value in solution.objectives:
+                of.write(str(function_value) + " ")
+            of.write("\n \n")
+            for function_variable in solution.variables:
+                of.write(str(function_variable) + "\n")
+            of.write("\n")
 
     def __get_objectives(self, solution_list: List[S]) -> Tuple[list, list, list]:
         """ Get coords (x,y) from a solution_list. """
