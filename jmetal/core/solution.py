from abc import ABC
from typing import List, Generic, TypeVar

BitSet = List[bool]
S = TypeVar('S')


class Solution(Generic[S], ABC):
    """ Class representing solutions """

<<<<<<< HEAD
    def __init__(self, number_of_variables: int, number_of_objectives: int, number_of_constraints: int = 0):
        self.number_of_variables = number_of_variables
        self.number_of_objectives = number_of_objectives
        self.number_of_constrains = number_of_constraints
=======
    def __init__(self, number_of_variables: int, number_of_objectives: int):
        self.number_of_objectives = number_of_objectives
        self.number_of_variables = number_of_variables
>>>>>>> 52e0b172

        self.variables = [[] for _ in range(self.number_of_variables)]
        self.objectives = [0.0 for _ in range(self.number_of_objectives)]
        self.constraints = [0.0 for _ in range(self.number_of_constrains)]
        self.attributes = {}

    def __eq__(self, solution) -> bool:
        if isinstance(solution, self.__class__):
            return self.variables == solution.variables
        return False
<<<<<<< HEAD

    def __str__(self) -> str:
        return 'Solution(variables={},objectives={},constraints={})'.format(self.variables, self.objectives, self.constraints)
=======

    def __str__(self) -> str:
        return 'Solution(objectives={},variables={})'.format(self.objectives, self.variables)

    def is_feasible(self) -> bool:
        return (self.attributes.get('overall_constraint_violation') is None) or \
               (self.attributes['overall_constraint_violation'] == 0)
>>>>>>> 52e0b172


class BinarySolution(Solution[BitSet]):
    """ Class representing float solutions """

<<<<<<< HEAD
    def __init__(self, number_of_variables: int, number_of_objectives: int, number_of_constraints: int = 0):
        super(BinarySolution, self).__init__(number_of_variables, number_of_objectives, number_of_constraints)
=======
    def __init__(self, number_of_variables: int, number_of_objectives: int):
        super(BinarySolution, self).__init__(number_of_variables, number_of_objectives)
>>>>>>> 52e0b172

    def __copy__(self):
        new_solution = BinarySolution(
            self.number_of_variables,
            self.number_of_objectives)
        new_solution.objectives = self.objectives[:]
        new_solution.variables = self.variables[:]

        new_solution.attributes = self.attributes.copy()

        return new_solution

    def get_total_number_of_bits(self) -> int:
        total = 0
        for var in self.variables:
            total += len(var)

        return total

    def get_binary_string(self) -> str:
        string = ""
        for bit in self.variables[0]:
            string += '1' if bit else '0'
        return string


class FloatSolution(Solution[float]):
    """ Class representing float solutions """

<<<<<<< HEAD
    def __init__(self, lower_bound: List[float], upper_bound: List[float], number_of_objectives: int,
                 number_of_constraints: int = 0):
        super(FloatSolution, self).__init__(len(lower_bound), number_of_objectives, number_of_constraints)
=======
    def __init__(self, number_of_variables: int, number_of_objectives: int,
                 lower_bound: List[float], upper_bound: List[float]):
        super(FloatSolution, self).__init__(number_of_variables, number_of_objectives)
>>>>>>> 52e0b172
        self.lower_bound = lower_bound
        self.upper_bound = upper_bound

    def __copy__(self):
        new_solution = FloatSolution(
<<<<<<< HEAD
=======
            self.number_of_variables,
            self.number_of_objectives,
>>>>>>> 52e0b172
            self.lower_bound,
            self.upper_bound,
            self.number_of_objectives,
            self.number_of_constrains)
        new_solution.objectives = self.objectives[:]
        new_solution.variables = self.variables[:]
        new_solution.constraints = self.constraints[:]

        new_solution.attributes = self.attributes.copy()

        new_solution.attributes = self.attributes.copy()

        return new_solution


class IntegerSolution(Solution[int]):
    """ Class representing integer solutions """

<<<<<<< HEAD
    def __init__(self, lower_bound: List[int], upper_bound: List[int], number_of_objectives: int,
                  number_of_constraints: int = 0):
        super(IntegerSolution, self).__init__(len(lower_bound), number_of_objectives, number_of_constraints)
=======
    def __init__(self, number_of_variables: int, number_of_objectives: int,
                 lower_bound: List[int], upper_bound: List[int]):
        super(IntegerSolution, self).__init__(number_of_variables, number_of_objectives)
>>>>>>> 52e0b172
        self.lower_bound = lower_bound
        self.upper_bound = upper_bound

    def __copy__(self):
<<<<<<< HEAD
        new_solution = IntegerSolution(
=======
        new_solution = FloatSolution(
            self.number_of_variables,
            self.number_of_objectives,
>>>>>>> 52e0b172
            self.lower_bound,
            self.upper_bound,
            self.number_of_objectives,
            self.number_of_constrains)
        new_solution.objectives = self.objectives[:]
        new_solution.variables = self.variables[:]
        new_solution.constraints = self.constraints[:]

        new_solution.attributes = self.attributes.copy()

        return new_solution


class PermutationSolution(Solution):
    """ Class representing permutation solutions """

    def __init__(self, number_of_variables: int, number_of_objectives: int, number_of_constraints: int = 0):
        super(PermutationSolution, self).__init__(number_of_variables, number_of_objectives, number_of_constraints)

    def __copy__(self):
        new_solution = PermutationSolution(
            self.number_of_variables,
            self.number_of_objectives)
        new_solution.objectives = self.objectives[:]
        new_solution.variables = self.variables[:]

        new_solution.attributes = self.attributes.copy()

<<<<<<< HEAD
=======
        return new_solution


class PermutationSolution(Solution):
    """ Class representing permutation solutions """

    def __init__(self, number_of_variables: int, number_of_objectives: int):
        super(PermutationSolution, self).__init__(number_of_variables, number_of_objectives)

    def __copy__(self):
        new_solution = PermutationSolution(
            self.number_of_variables,
            self.number_of_objectives)
        new_solution.objectives = self.objectives[:]
        new_solution.variables = self.variables[:]

        new_solution.attributes = self.attributes.copy()

>>>>>>> 52e0b172
        return new_solution<|MERGE_RESOLUTION|>--- conflicted
+++ resolved
@@ -8,17 +8,10 @@
 class Solution(Generic[S], ABC):
     """ Class representing solutions """
 
-<<<<<<< HEAD
     def __init__(self, number_of_variables: int, number_of_objectives: int, number_of_constraints: int = 0):
         self.number_of_variables = number_of_variables
         self.number_of_objectives = number_of_objectives
         self.number_of_constrains = number_of_constraints
-=======
-    def __init__(self, number_of_variables: int, number_of_objectives: int):
-        self.number_of_objectives = number_of_objectives
-        self.number_of_variables = number_of_variables
->>>>>>> 52e0b172
-
         self.variables = [[] for _ in range(self.number_of_variables)]
         self.objectives = [0.0 for _ in range(self.number_of_objectives)]
         self.constraints = [0.0 for _ in range(self.number_of_constrains)]
@@ -28,31 +21,16 @@
         if isinstance(solution, self.__class__):
             return self.variables == solution.variables
         return False
-<<<<<<< HEAD
 
     def __str__(self) -> str:
         return 'Solution(variables={},objectives={},constraints={})'.format(self.variables, self.objectives, self.constraints)
-=======
-
-    def __str__(self) -> str:
-        return 'Solution(objectives={},variables={})'.format(self.objectives, self.variables)
-
-    def is_feasible(self) -> bool:
-        return (self.attributes.get('overall_constraint_violation') is None) or \
-               (self.attributes['overall_constraint_violation'] == 0)
->>>>>>> 52e0b172
 
 
 class BinarySolution(Solution[BitSet]):
     """ Class representing float solutions """
 
-<<<<<<< HEAD
     def __init__(self, number_of_variables: int, number_of_objectives: int, number_of_constraints: int = 0):
         super(BinarySolution, self).__init__(number_of_variables, number_of_objectives, number_of_constraints)
-=======
-    def __init__(self, number_of_variables: int, number_of_objectives: int):
-        super(BinarySolution, self).__init__(number_of_variables, number_of_objectives)
->>>>>>> 52e0b172
 
     def __copy__(self):
         new_solution = BinarySolution(
@@ -82,25 +60,14 @@
 class FloatSolution(Solution[float]):
     """ Class representing float solutions """
 
-<<<<<<< HEAD
     def __init__(self, lower_bound: List[float], upper_bound: List[float], number_of_objectives: int,
                  number_of_constraints: int = 0):
         super(FloatSolution, self).__init__(len(lower_bound), number_of_objectives, number_of_constraints)
-=======
-    def __init__(self, number_of_variables: int, number_of_objectives: int,
-                 lower_bound: List[float], upper_bound: List[float]):
-        super(FloatSolution, self).__init__(number_of_variables, number_of_objectives)
->>>>>>> 52e0b172
         self.lower_bound = lower_bound
         self.upper_bound = upper_bound
 
     def __copy__(self):
         new_solution = FloatSolution(
-<<<<<<< HEAD
-=======
-            self.number_of_variables,
-            self.number_of_objectives,
->>>>>>> 52e0b172
             self.lower_bound,
             self.upper_bound,
             self.number_of_objectives,
@@ -119,26 +86,14 @@
 class IntegerSolution(Solution[int]):
     """ Class representing integer solutions """
 
-<<<<<<< HEAD
     def __init__(self, lower_bound: List[int], upper_bound: List[int], number_of_objectives: int,
                   number_of_constraints: int = 0):
         super(IntegerSolution, self).__init__(len(lower_bound), number_of_objectives, number_of_constraints)
-=======
-    def __init__(self, number_of_variables: int, number_of_objectives: int,
-                 lower_bound: List[int], upper_bound: List[int]):
-        super(IntegerSolution, self).__init__(number_of_variables, number_of_objectives)
->>>>>>> 52e0b172
         self.lower_bound = lower_bound
         self.upper_bound = upper_bound
 
     def __copy__(self):
-<<<<<<< HEAD
         new_solution = IntegerSolution(
-=======
-        new_solution = FloatSolution(
-            self.number_of_variables,
-            self.number_of_objectives,
->>>>>>> 52e0b172
             self.lower_bound,
             self.upper_bound,
             self.number_of_objectives,
@@ -167,25 +122,4 @@
 
         new_solution.attributes = self.attributes.copy()
 
-<<<<<<< HEAD
-=======
-        return new_solution
-
-
-class PermutationSolution(Solution):
-    """ Class representing permutation solutions """
-
-    def __init__(self, number_of_variables: int, number_of_objectives: int):
-        super(PermutationSolution, self).__init__(number_of_variables, number_of_objectives)
-
-    def __copy__(self):
-        new_solution = PermutationSolution(
-            self.number_of_variables,
-            self.number_of_objectives)
-        new_solution.objectives = self.objectives[:]
-        new_solution.variables = self.variables[:]
-
-        new_solution.attributes = self.attributes.copy()
-
->>>>>>> 52e0b172
         return new_solution