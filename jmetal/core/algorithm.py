import logging
import threading
import time
from typing import TypeVar, Generic, List

from jmetal.core.solution import FloatSolution
from jmetal.component.evaluator import Evaluator, SequentialEvaluator

logging.basicConfig(level=logging.INFO)
logger = logging.getLogger(__name__)

S = TypeVar('S')
R = TypeVar('R')


class Algorithm(Generic[S, R], threading.Thread):
    def __init__(self):
        threading.Thread.__init__(self)
        self.observable = None
        self.evaluations: int = 0
        self.start_computing_time: int = 0
        self.total_computing_time: int = 0

    def get_name(self) -> str:
        return type(self).__name__

    def get_evaluations(self) -> int:
        return self.evaluations

    def get_current_computing_time(self) -> float:
        return time.time() - self.start_computing_time


class EvolutionaryAlgorithm(Algorithm[S, R]):
    def __init__(self, evaluator: Evaluator[S] = SequentialEvaluator[S]()):
        super(EvolutionaryAlgorithm,self).__init__()
        self.population = []
        self.evaluator = evaluator

    def create_initial_population(self) -> List[S]:
        pass

    def evaluate_population(self, population: List[S]) -> List[S]:
        pass

    def init_progress(self) -> None:
        pass

    def is_stopping_condition_reached(self) -> bool:
        pass

    def selection(self, population: List[S]) -> List[S]:
        pass

    def reproduction(self, population: List[S]) -> List[S]:
        pass

    def replacement(self, population: List[S], offspring_population: List[S]) -> List[S]:
        pass

    def update_progress(self):
        pass

    def get_result(self) -> R:
        pass

    def run(self):
        """
        Step One: Generate the initial population of individuals randomly. (First generation)
        Step Two: Evaluate the fitness of each individual in that population (time limit, sufficient fitness achieved, etc.)
        Step Three: Repeat the following regenerational steps until termination:
            1. Select the best-fit individuals for reproduction. (Parents)
            2. Breed new individuals through crossover and mutation operations to give birth to offspring.
            3. Evaluate the individual fitness of new individuals.
            4. Replace least-fit population with new individuals.
        """

        self.start_computing_time = time.time()

        self.population = self.create_initial_population() # Step One
        self.population = self.evaluate_population(self.population) # Step Two
        self.init_progress()

        while not self.is_stopping_condition_reached(): # Step Three
            mating_population = self.selection(self.population) # Step Three.1
            offspring_population = self.reproduction(mating_population) # Step Three.2
            offspring_population = self.evaluate_population(offspring_population) # Step Three.3
            self.population = self.replacement(self.population, offspring_population) # Step Three.4
            self.update_progress()

        self.total_computing_time = self.get_current_computing_time()


class ParticleSwarmOptimization(Algorithm[FloatSolution, List[FloatSolution]]):
    def __init__(self):
        super(ParticleSwarmOptimization, self).__init__()
        self.swarm = []

    def init_progress(self) -> None :
        pass

    def update_progress(self) -> None :
        pass

    def is_stopping_condition_reached(self) -> bool:
        pass

<<<<<<< HEAD
    def create_initial_swarm(self):
        pass

    def evaluate_swarm(self, swarm: List[S]) -> List[S]:
=======
    def create_initial_swarm(self) -> List[FloatSolution]:
>>>>>>> e2803526
        pass

    def evaluate_swarm(self, swarm: List[FloatSolution]) -> List[FloatSolution]:
        pass

    def initialize_global_best(self, swarm: List[FloatSolution]) -> None:
        pass

    def initialize_particle_best(self, swarm: List[FloatSolution]) -> None:
        pass

    def initialize_velocity(self, swarm: List[FloatSolution]) -> None:
        pass

    def update_velocity(self, swarm: List[FloatSolution]) -> None:
        pass

    def update_position(self, swarm: List[FloatSolution]) -> None:
        pass

    def perturbation(self, swarm: List[FloatSolution]) -> None:
        pass

    def update_global_best(self, swarm: List[FloatSolution]) -> None:
        pass

    def update_particle_best(self, swarm: List[FloatSolution]) -> None:
        pass

    def get_result(self) -> R:
        pass

    def run(self):
        """
        """
        self.start_computing_time = time.time()

        self.swarm = self.create_initial_swarm()
        self.swarm = self.evaluate_swarm(self.swarm)
        self.initialize_velocity(self.swarm)
        self.initialize_particle_best(self.swarm)
        self.initialize_global_best(self.swarm)
        self.init_progress()

        while not self.is_stopping_condition_reached():
            self.update_velocity(self.swarm)
            self.update_position(self.swarm)
            self.perturbation(self.swarm)
            self.swarm = self.evaluate_swarm(self.swarm)
            self.update_global_best(self.swarm)
            self.update_particle_best(self.swarm)
            self.update_progress()

        self.total_computing_time = self.get_current_computing_time()<|MERGE_RESOLUTION|>--- conflicted
+++ resolved
@@ -105,14 +105,7 @@
     def is_stopping_condition_reached(self) -> bool:
         pass
 
-<<<<<<< HEAD
-    def create_initial_swarm(self):
-        pass
-
-    def evaluate_swarm(self, swarm: List[S]) -> List[S]:
-=======
     def create_initial_swarm(self) -> List[FloatSolution]:
->>>>>>> e2803526
         pass
 
     def evaluate_swarm(self, swarm: List[FloatSolution]) -> List[FloatSolution]:
