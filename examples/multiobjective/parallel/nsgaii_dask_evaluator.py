from examples.multiobjective.parallel.zdt1_modified import ZDT1Modified
from jmetal.algorithm.multiobjective.nsgaii import NSGAII
<<<<<<< HEAD
from jmetal.operator import SBXCrossover, PolynomialMutation, BinaryTournamentSelection
from jmetal.util.comparator import RankingAndCrowdingDistanceComparator
=======
from jmetal.operator import SBXCrossover, PolynomialMutation
>>>>>>> 52e0b172f0c6d651ba08b961a90a382f0a4b8e0f
from jmetal.util.solution_list.evaluator import DaskEvaluator
from jmetal.util.termination_criterion import StoppingByEvaluations

if __name__ == '__main__':
    problem = ZDT1Modified()

    max_evaluations = 100

    algorithm = NSGAII(
<<<<<<< HEAD
        population_evaluator=DaskEvaluator(),
=======
>>>>>>> 52e0b172f0c6d651ba08b961a90a382f0a4b8e0f
        problem=problem,
        population_size=10,
        offspring_population_size=10,
        mutation=PolynomialMutation(probability=1.0 / problem.number_of_variables, distribution_index=20),
        crossover=SBXCrossover(probability=1.0, distribution_index=20),
<<<<<<< HEAD
        selection=BinaryTournamentSelection(comparator=RankingAndCrowdingDistanceComparator()),
=======
        population_evaluator=DaskEvaluator(),
>>>>>>> 52e0b172f0c6d651ba08b961a90a382f0a4b8e0f
        termination_criterion=StoppingByEvaluations(max=max_evaluations)
    )

    algorithm.run()
    front = algorithm.get_result()

    print('Algorithm (continuous problem): ' + algorithm.get_name())
    print('Problem: ' + problem.get_name())
    print('Computing time: ' + str(algorithm.total_computing_time))
<|MERGE_RESOLUTION|>--- conflicted
+++ resolved
@@ -1,11 +1,6 @@
 from examples.multiobjective.parallel.zdt1_modified import ZDT1Modified
 from jmetal.algorithm.multiobjective.nsgaii import NSGAII
-<<<<<<< HEAD
-from jmetal.operator import SBXCrossover, PolynomialMutation, BinaryTournamentSelection
-from jmetal.util.comparator import RankingAndCrowdingDistanceComparator
-=======
 from jmetal.operator import SBXCrossover, PolynomialMutation
->>>>>>> 52e0b172f0c6d651ba08b961a90a382f0a4b8e0f
 from jmetal.util.solution_list.evaluator import DaskEvaluator
 from jmetal.util.termination_criterion import StoppingByEvaluations
 
@@ -15,20 +10,12 @@
     max_evaluations = 100
 
     algorithm = NSGAII(
-<<<<<<< HEAD
-        population_evaluator=DaskEvaluator(),
-=======
->>>>>>> 52e0b172f0c6d651ba08b961a90a382f0a4b8e0f
         problem=problem,
         population_size=10,
         offspring_population_size=10,
         mutation=PolynomialMutation(probability=1.0 / problem.number_of_variables, distribution_index=20),
         crossover=SBXCrossover(probability=1.0, distribution_index=20),
-<<<<<<< HEAD
-        selection=BinaryTournamentSelection(comparator=RankingAndCrowdingDistanceComparator()),
-=======
         population_evaluator=DaskEvaluator(),
->>>>>>> 52e0b172f0c6d651ba08b961a90a382f0a4b8e0f
         termination_criterion=StoppingByEvaluations(max=max_evaluations)
     )
 
