--- conflicted
+++ resolved
@@ -9,12 +9,7 @@
 
 if __name__ == '__main__':
     problem = ZDT1Modified()
-<<<<<<< HEAD
-    problem.reference_front = read_solutions(
-        filename='../../resources/reference_front/{}.pf'.format(problem.get_name()))
-=======
     problem.reference_front = read_solutions(filename='../../resources/reference_front/{}.pf'.format(problem.get_name()))
->>>>>>> 52e0b172f0c6d651ba08b961a90a382f0a4b8e0f
 
     max_evaluations = 100
     algorithm = SMPSO(
