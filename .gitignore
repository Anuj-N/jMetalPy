--- conflicted
+++ resolved
@@ -11,12 +11,6 @@
 # virtual machine crash logs, see http://www.java.com/en/download/help/error_hotspot.xml
 hs_err_pid*
 
-<<<<<<< HEAD
-__pycache__
-.idea
-venv
-env
-=======
 venv
 env
 .idea
@@ -27,5 +21,4 @@
 *.spec
 coverage.xml
 .coverage
-*.egg-info
->>>>>>> 0c3a3b5e
+*.egg-info